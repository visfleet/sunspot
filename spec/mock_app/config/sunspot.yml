--- conflicted
+++ resolved
@@ -11,12 +11,8 @@
     hostname: some.host
     port: 1234
     path: /solr/idx
-<<<<<<< HEAD
     log_level: WARNING
-    solr_home: /another/path/solr
-=======
     data_path: /my_superior_path/data
     pid_path: /my_superior_path/pids
     solr_home: /my_superior_path
->>>>>>> 82fc63b4
   auto_commit_after_request: false