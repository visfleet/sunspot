--- conflicted
+++ resolved
@@ -75,7 +75,6 @@
         boost_query
       end
 
-<<<<<<< HEAD
       # 
       # Add a boost function
       #
@@ -83,12 +82,8 @@
         @boost_functions << function_query
       end
 
-      # 
-      # Add a fulltext field to be searched, with optional boost
-=======
       #
       # Add a fulltext field to be searched, with optional boost.
->>>>>>> 206e4792
       #
       def add_fulltext_field(field, boost = nil)
         @fulltext_fields[field.indexed_name] = TextFieldBoost.new(field, boost)
