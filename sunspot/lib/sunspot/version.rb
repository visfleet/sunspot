--- conflicted
+++ resolved
@@ -1,7 +1,3 @@
 module Sunspot
-<<<<<<< HEAD
-  VERSION = '2.0.0.pre.experimental.solr4'
-=======
   VERSION = '2.0.0'
->>>>>>> ab52e09e
 end