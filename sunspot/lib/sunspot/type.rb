--- conflicted
+++ resolved
@@ -387,14 +387,11 @@
           super value
         end
       end
-<<<<<<< HEAD
-=======
 
       def cast(value)
         return super unless m = value.match(/^\[(?<start>.+) TO (?<end>.+)\]$/)
         Range.new super(m[:start]), super(m[:end])
       end
->>>>>>> d3ad8bc2
     end
     register DateRangeType, Range
 
