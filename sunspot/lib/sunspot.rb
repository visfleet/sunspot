--- conflicted
+++ resolved
@@ -215,13 +215,8 @@
     # specified number of documents are added. See
     # http://wiki.apache.org/solr/SolrConfigXml
     #
-<<<<<<< HEAD
-    def commit(softCommit = false)
-      session.commit softCommit
-=======
     def commit(soft_commit = false)
       session.commit soft_commit
->>>>>>> dd9e6c97
     end
 
     # Optimizes the index on the singletion session.
@@ -521,13 +516,8 @@
     # 
     # Sends a commit (soft or hard) if the session is dirty (see #dirty?).
     #
-<<<<<<< HEAD
-    def commit_if_dirty(softCommit = false)
-      session.commit_if_dirty softCommit
-=======
     def commit_if_dirty(soft_commit = false)
       session.commit_if_dirty soft_commit
->>>>>>> dd9e6c97
     end
     
     #
@@ -544,13 +534,8 @@
     # 
     # Sends a commit if the session has deletes since the last commit (see #delete_dirty?).
     #
-<<<<<<< HEAD
-    def commit_if_delete_dirty(softCommit = false)
-      session.commit_if_delete_dirty softCommit
-=======
     def commit_if_delete_dirty(soft_commit = false)
       session.commit_if_delete_dirty soft_commit
->>>>>>> dd9e6c97
     end
     
     # Returns the configuration associated with the singleton session. See
