require File.expand_path('spec_helper', File.dirname(__FILE__))

shared_examples_for 'all sessions' do
  context '#index()' do
    before :each do
      @session.index(Post.new)
    end

    it 'should add document to connection' do
      connection.should have(1).adds
    end
  end

  context '#index!()' do
    before :each do
      @session.index!(Post.new)
    end

    it 'should add document to connection' do
      connection.should have(1).adds
    end

    it 'should commit' do
      connection.should have(1).commits
    end
  end

  context '#commit()' do
    before :each do
      @session.commit
    end

    it 'should commit' do
      connection.should have(1).commits
    end
  end

  context '#commit(bool)' do
    it 'should soft-commit if bool=true' do
      @session.commit(true)
      connection.should have(1).commits
<<<<<<< HEAD
      connection.should have(1).softCommits
=======
      connection.should have(1).soft_commits
>>>>>>> dd9e6c97
    end

    it 'should hard-commit if bool=false' do
      @session.commit(false)
      connection.should have(1).commits
<<<<<<< HEAD
      connection.should have(0).softCommits
=======
      connection.should have(0).soft_commits
>>>>>>> dd9e6c97
    end

    it 'should hard-commit if bool is not specified' do
      @session.commit
      connection.should have(1).commits
<<<<<<< HEAD
      connection.should have(0).softCommits
=======
      connection.should have(0).soft_commits
>>>>>>> dd9e6c97
    end
  end

  context '#optimize()' do
    before :each do
      @session.optimize
    end

    it 'should optimize' do
      connection.should have(1).optims
    end
  end

  context '#search()' do
    before :each do
      @session.search(Post)
    end

    it 'should search' do
      connection.should have(1).searches
    end
  end
end

describe 'Session' do
  before :each do
    @connection_factory = Mock::ConnectionFactory.new
    Sunspot::Session.connection_class = @connection_factory
  end

  after :each do
    Sunspot::Session.connection_class = nil
    Sunspot.reset!
  end

  context 'singleton session' do
    before :each do
      Sunspot.reset!
      @session = Sunspot
    end

    it_should_behave_like 'all sessions'

    it 'should open connection with defaults if nothing specified' do
      Sunspot.commit
      connection.opts[:url].should == 'http://127.0.0.1:8983/solr/default'
    end

    it 'should open a connection with custom host' do
      Sunspot.config.solr.url = 'http://127.0.0.1:8981/solr'
      Sunspot.commit
      connection.opts[:url].should == 'http://127.0.0.1:8981/solr'
    end

    it 'should open a connection with custom read timeout' do
      Sunspot.config.solr.read_timeout = 0.5
      Sunspot.commit
      connection.opts[:read_timeout].should == 0.5
    end

    it 'should open a connection with custom open timeout' do
      Sunspot.config.solr.open_timeout = 0.5
      Sunspot.commit
      connection.opts[:open_timeout].should == 0.5
    end
  end

  context 'custom session' do
    before :each do
      @session = Sunspot::Session.new
    end

    it_should_behave_like 'all sessions'

    it 'should open a connection with custom host' do
      session = Sunspot::Session.new do |config|
        config.solr.url = 'http://127.0.0.1:8982/solr'
      end
      session.commit
      connection.opts[:url].should == 'http://127.0.0.1:8982/solr'
    end
  end

  context 'dirty sessions' do
    before :each do
      @session = Sunspot::Session.new
    end

    it 'should start out not dirty' do
      @session.dirty?.should be_false
    end
    
    it 'should start out not delete_dirty' do
      @session.delete_dirty?.should be_false
    end

    it 'should be dirty after adding an item' do
      @session.index(Post.new)
      @session.dirty?.should be_true
    end
    
    it 'should be not be delete_dirty after adding an item' do
      @session.index(Post.new)
      @session.delete_dirty?.should be_false
    end

    it 'should be dirty after deleting an item' do
      @session.remove(Post.new)
      @session.dirty?.should be_true
    end

    it 'should be delete_dirty after deleting an item' do
      @session.remove(Post.new)
      @session.delete_dirty?.should be_true
    end

    it 'should be dirty after a remove_all for a class' do
      @session.remove_all(Post)
      @session.dirty?.should be_true
    end

    it 'should be delete_dirty after a remove_all for a class' do
      @session.remove_all(Post)
      @session.delete_dirty?.should be_true
    end

    it 'should be dirty after a global remove_all' do
      @session.remove_all
      @session.dirty?.should be_true
    end
    
    it 'should be delete_dirty after a global remove_all' do
      @session.remove_all
      @session.delete_dirty?.should be_true
    end
    
    it 'should not be dirty after a commit' do
      @session.index(Post.new)
      @session.commit
      @session.dirty?.should be_false
    end

    it 'should not be dirty after an optimize' do
      @session.index(Post.new)
      @session.optimize
      @session.dirty?.should be_false
    end

    it 'should not be delete_dirty after a commit' do
      @session.remove(Post.new)
      @session.commit
      @session.delete_dirty?.should be_false
    end

    it 'should not be delete_dirty after an optimize' do
      @session.remove(Post.new)
      @session.optimize
      @session.delete_dirty?.should be_false
    end

    it 'should not commit when commit_if_dirty called on clean session' do
      @session.commit_if_dirty
      connection.should have(0).commits
    end

    it 'should not commit when commit_if_delete_dirty called on clean session' do
      @session.commit_if_delete_dirty
      connection.should have(0).commits
    end

    it 'should hard commit when commit_if_dirty called on dirty session' do
      @session.index(Post.new)
      @session.commit_if_dirty
      connection.should have(1).commits
    end
    
    it 'should soft commit when commit_if_dirty called on dirty session' do
      @session.index(Post.new)
      @session.commit_if_dirty(true)
      connection.should have(1).commits
<<<<<<< HEAD
      connection.should have(1).softCommits
=======
      connection.should have(1).soft_commits
>>>>>>> dd9e6c97
    end
    
    it 'should hard commit when commit_if_delete_dirty called on delete_dirty session' do
      @session.remove(Post.new)
      @session.commit_if_delete_dirty
      connection.should have(1).commits
    end

    it 'should soft commit when commit_if_delete_dirty called on delete_dirty session' do
      @session.remove(Post.new)
      @session.commit_if_delete_dirty(true)
      connection.should have(1).commits
<<<<<<< HEAD
      connection.should have(1).softCommits
=======
      connection.should have(1).soft_commits
>>>>>>> dd9e6c97
    end
  end

  context 'session proxy' do
    it 'should send messages to manually assigned session proxy' do
      stub_session = stub('session')
      Sunspot.session = stub_session
      post = Post.new
      stub_session.should_receive(:index).with(post)
      Sunspot.index(post)
      Sunspot.reset!
    end
  end

  def connection
    @connection_factory.instance
  end
end<|MERGE_RESOLUTION|>--- conflicted
+++ resolved
@@ -39,31 +39,19 @@
     it 'should soft-commit if bool=true' do
       @session.commit(true)
       connection.should have(1).commits
-<<<<<<< HEAD
-      connection.should have(1).softCommits
-=======
       connection.should have(1).soft_commits
->>>>>>> dd9e6c97
     end
 
     it 'should hard-commit if bool=false' do
       @session.commit(false)
       connection.should have(1).commits
-<<<<<<< HEAD
-      connection.should have(0).softCommits
-=======
       connection.should have(0).soft_commits
->>>>>>> dd9e6c97
     end
 
     it 'should hard-commit if bool is not specified' do
       @session.commit
       connection.should have(1).commits
-<<<<<<< HEAD
-      connection.should have(0).softCommits
-=======
       connection.should have(0).soft_commits
->>>>>>> dd9e6c97
     end
   end
 
@@ -244,11 +232,7 @@
       @session.index(Post.new)
       @session.commit_if_dirty(true)
       connection.should have(1).commits
-<<<<<<< HEAD
-      connection.should have(1).softCommits
-=======
       connection.should have(1).soft_commits
->>>>>>> dd9e6c97
     end
     
     it 'should hard commit when commit_if_delete_dirty called on delete_dirty session' do
@@ -261,11 +245,7 @@
       @session.remove(Post.new)
       @session.commit_if_delete_dirty(true)
       connection.should have(1).commits
-<<<<<<< HEAD
-      connection.should have(1).softCommits
-=======
       connection.should have(1).soft_commits
->>>>>>> dd9e6c97
     end
   end
 
