--- conflicted
+++ resolved
@@ -6,19 +6,12 @@
     end
   end
 
-<<<<<<< HEAD
-  def featured_for_posts(method, param)
-    param = date_ranges[param] if param.is_a? String
-    Sunspot.search(Post) do
-      with(:featured_for).send(method, param)
-=======
   def featured_for_posts(method, param, negated = false)
     with_method = negated ? :without : :with
     param = date_ranges[param] if param.is_a? String
 
     Sunspot.search(Post) do
       send(with_method, :featured_for).send(method, param)
->>>>>>> d3ad8bc2
     end.results
   end
 end