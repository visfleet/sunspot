module Mock
  class ConnectionFactory
    def connect(opts)
      if @instance
        raise('Factory can only create an instance once!')
      else
        @instance = Connection.new(opts)
      end
    end

    def new(url = nil)
      if @instance
        raise('Factory can only create an instance once!')
      else
        @instance = Connection.new(url)
      end
    end

    def instance
      @instance ||= Connection.new
    end
  end

  class Connection
<<<<<<< HEAD
    attr_reader :adds, :commits, :softCommits, :optims, :searches, :message, :opts, :deletes_by_query
=======
    attr_reader :adds, :commits, :soft_commits, :optims, :searches, :message, :opts, :deletes_by_query
>>>>>>> dd9e6c97
    attr_accessor :response
    attr_writer :expected_handler
    undef_method :select # annoyingly defined on Object

    def initialize(opts = {})
      @opts = opts
      @message = OpenStruct.new
<<<<<<< HEAD
      @adds, @deletes, @deletes_by_query, @commits, @softCommits, @optims, @searches = Array.new(7) { [] }
=======
      @adds, @deletes, @deletes_by_query, @commits, @soft_commits, @optims, @searches = Array.new(7) { [] }
>>>>>>> dd9e6c97
      @expected_handler = :select
    end

    def add(documents)
      @adds << Array(documents)
    end

    def delete_by_id(ids)
      @deletes << Array(ids)
    end

    def delete_by_query(query)
      @deletes_by_query << query
    end

    def commit(opts = {})
      commit_attrs = opts.delete(:commit_attributes) || {}
      @commits << Time.now
<<<<<<< HEAD
      @softCommits << Time.now if commit_attrs[:softCommit]
=======
      @soft_commits << Time.now if commit_attrs[:softCommit]
>>>>>>> dd9e6c97
    end

    def optimize
      @optims << Time.now
    end

    def post(path, params)
      unless path == "#{@expected_handler}"
        raise ArgumentError, "Expected request to #{@expected_handler} request handler"
      end
      @searches << @last_search = params[:data]
      @response || {}
    end

    def method_missing(method, *args, &block)
      get("#{method}", *args)
    end

    def has_add_with?(*documents)
      @adds.any? do |add|
        documents.all? do |document|
          add.any? do |added|
            if document.is_a?(Hash)
              document.all? do |field, value|
                added.fields_by_name(field).map do |field|
                  field.value.to_s
                end == Array(value).map { |v| v.to_s }
              end
            else
              !added.fields_by_name(document).empty?
            end
          end
        end
      end
    end

    def has_delete?(*ids)
      @deletes.any? do |delete|
        delete & ids == ids
      end
    end

    def has_delete_by_query?(query)
      @deletes_by_query.include?(query)
    end

    def has_last_search_with?(params)
      with?(@last_search, params) if @last_search
    end

    def has_last_search_including?(key, *values)
      return unless @last_search
      if @last_search.has_key?(key)
        if @last_search[key].is_a?(Array)
          (@last_search[key] & values).length == values.length
        elsif values.length == 1
          @last_search[key] == values.first
        end
      end
    end

    private

    def with?(request, params)
      if params.respond_to?(:all?)
        params.all? do |key, value|
          if request.has_key?(key)
            request[key] == value
          end
        end
      else
        request.has_key?(params)
      end
    end
  end
end<|MERGE_RESOLUTION|>--- conflicted
+++ resolved
@@ -22,11 +22,7 @@
   end
 
   class Connection
-<<<<<<< HEAD
-    attr_reader :adds, :commits, :softCommits, :optims, :searches, :message, :opts, :deletes_by_query
-=======
     attr_reader :adds, :commits, :soft_commits, :optims, :searches, :message, :opts, :deletes_by_query
->>>>>>> dd9e6c97
     attr_accessor :response
     attr_writer :expected_handler
     undef_method :select # annoyingly defined on Object
@@ -34,11 +30,7 @@
     def initialize(opts = {})
       @opts = opts
       @message = OpenStruct.new
-<<<<<<< HEAD
-      @adds, @deletes, @deletes_by_query, @commits, @softCommits, @optims, @searches = Array.new(7) { [] }
-=======
       @adds, @deletes, @deletes_by_query, @commits, @soft_commits, @optims, @searches = Array.new(7) { [] }
->>>>>>> dd9e6c97
       @expected_handler = :select
     end
 
@@ -57,11 +49,7 @@
     def commit(opts = {})
       commit_attrs = opts.delete(:commit_attributes) || {}
       @commits << Time.now
-<<<<<<< HEAD
-      @softCommits << Time.now if commit_attrs[:softCommit]
-=======
       @soft_commits << Time.now if commit_attrs[:softCommit]
->>>>>>> dd9e6c97
     end
 
     def optimize
