--- conflicted
+++ resolved
@@ -6,10 +6,6 @@
     s.summary = 'Rails integration for the Sunspot Solr search library'
     s.email = 'mat@patch.com'
     s.homepage = 'http://github.com/outoftime/sunspot_rails'
-<<<<<<< HEAD
-    s.description = 'Rails integration for the Sunspot Solr search library'
-    s.authors = ['Mat Brown', 'Peer Allan', 'Michael Moen', 'Benjamin Krause', 'Adam Salter', 'Brandon Keepers']
-=======
     s.description = <<TEXT
 Sunspot::Rails is an extension to the Sunspot library for Solr search.
 Sunspot::Rails adds integration between Sunspot and ActiveRecord, including
@@ -19,7 +15,6 @@
 Rails request.
 TEXT
     s.authors = ['Mat Brown', 'Peer Allan', 'Michael Moen', 'Benjamin Krause']
->>>>>>> 5a1f661c
     s.rubyforge_project = 'sunspot'
     s.files = FileList['[A-Z]*',
                        '{lib,tasks,dev_tasks}/**/*',
@@ -31,11 +26,7 @@
                        'spec/mock_app/{app,lib,db,vendor,config}/**/*',
                        'spec/mock_app/{tmp,log,solr}']
     s.add_dependency 'escape', '>= 0.0.4'
-<<<<<<< HEAD
-    s.add_dependency 'outoftime-sunspot', '>= 0.10.0'
-=======
     s.add_dependency 'sunspot', '~> 0.10.0' 
->>>>>>> 5a1f661c
     s.add_development_dependency 'rspec', '~> 1.2'
     s.add_development_dependency 'rspec-rails', '~> 1.2'
     s.add_development_dependency 'ruby-debug', '~> 0.10'
